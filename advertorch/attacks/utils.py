--- conflicted
+++ resolved
@@ -93,7 +93,23 @@
         return adversary
 
 
-<<<<<<< HEAD
+def multiple_mini_batch_attack(adversary, loader, device="cuda"):
+    lst_label = []
+    lst_pred = []
+    lst_advpred = []
+
+    for data, label in loader:
+        data, label = data.to(device), label.to(device)
+        adv = adversary.perturb(data, label)
+        advpred = predict_from_logits(adversary.predict(adv))
+        pred = predict_from_logits(adversary.predict(data))
+        lst_label.append(label)
+        lst_pred.append(pred)
+        lst_advpred.append(advpred)
+
+    return torch.cat(lst_label), torch.cat(lst_pred), torch.cat(lst_advpred)
+
+
 class MarginalLoss(_Loss):
 
     def forward(self, logits, targets):  # pylint: disable=arguments-differ
@@ -117,21 +133,4 @@
         else:
             raise ValueError("unknown reduction: '%s'" % (self.recution,))
 
-        return loss
-=======
-def multiple_mini_batch_attack(adversary, loader, device="cuda"):
-    lst_label = []
-    lst_pred = []
-    lst_advpred = []
-
-    for data, label in loader:
-        data, label = data.to(device), label.to(device)
-        adv = adversary.perturb(data, label)
-        advpred = predict_from_logits(adversary.predict(adv))
-        pred = predict_from_logits(adversary.predict(data))
-        lst_label.append(label)
-        lst_pred.append(pred)
-        lst_advpred.append(advpred)
-
-    return torch.cat(lst_label), torch.cat(lst_pred), torch.cat(lst_advpred)
->>>>>>> 8561dfe7
+        return loss