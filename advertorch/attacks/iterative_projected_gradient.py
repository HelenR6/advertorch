--- conflicted
+++ resolved
@@ -243,10 +243,6 @@
     :param rand_init: (optional bool) random initialization.
     :param clip_min: mininum value per input dimension.
     :param clip_max: maximum value per input dimension.
-<<<<<<< HEAD
-    :param ord: (optional) the order of maximum distortion (inf or 2).
-=======
->>>>>>> 75319c70
     :param targeted: if the attack is targeted.
     """
 
@@ -276,10 +272,7 @@
     :param clip_min: mininum value per input dimension.
     :param clip_max: maximum value per input dimension.
     :param targeted: if the attack is targeted.
-<<<<<<< HEAD
-=======
-    :param ord: (optional) the order of maximum distortion (inf or 2).
->>>>>>> 75319c70
+    :param ord: the order of maximum distortion (inf or 2).
     """
 
     def __init__(
